/*
 * le_enable.c
 *
 * Copyright (c) 2015 Takanori Watanabe
 * All rights reserved.
 *
 * Redistribution and use in source and binary forms, with or without
 * modification, are permitted provided that the following conditions
 * are met:
 * 1. Redistributions of source code must retain the above copyright
 *    notice, this list of conditions and the following disclaimer.
 * 2. Redistributions in binary form must reproduce the above copyright
 *    notice, this list of conditions and the following disclaimer in the
 *    documentation and/or other materials provided with the distribution.
 *
 * THIS SOFTWARE IS PROVIDED BY THE AUTHOR AND CONTRIBUTORS ``AS IS'' AND
 * ANY EXPRESS OR IMPLIED WARRANTIES, INCLUDING, BUT NOT LIMITED TO, THE
 * IMPLIED WARRANTIES OF MERCHANTABILITY AND FITNESS FOR A PARTICULAR PURPOSE
 * ARE DISCLAIMED. IN NO EVENT SHALL THE AUTHOR OR CONTRIBUTORS BE LIABLE
 * FOR ANY DIRECT, INDIRECT, INCIDENTAL, SPECIAL, EXEMPLARY, OR CONSEQUENTIAL
 * DAMAGES (INCLUDING, BUT NOT LIMITED TO, PROCUREMENT OF SUBSTITUTE GOODS
 * OR SERVICES; LOSS OF USE, DATA, OR PROFITS; OR BUSINESS INTERRUPTION)
 * HOWEVER CAUSED AND ON ANY THEORY OF LIABILITY, WHETHER IN CONTRACT, STRICT
 * LIABILITY, OR TORT (INCLUDING NEGLIGENCE OR OTHERWISE) ARISING IN ANY WAY
 * OUT OF THE USE OF THIS SOFTWARE, EVEN IF ADVISED OF THE POSSIBILITY OF
 * SUCH DAMAGE.
 *
 * $Id$
 * $FreeBSD$
 */


#include <sys/types.h>
#include <sys/ioctl.h>
#include <sys/fcntl.h>
#include <sys/sysctl.h>
#include <sys/bitstring.h>
#include <sys/select.h>
#include <assert.h>
#include <err.h>
#include <errno.h>
#include <openssl/aes.h>
#include <netgraph/ng_message.h>
#include <errno.h>
#include <stdio.h>
#include <stdlib.h>
#include <string.h>
#include <unistd.h>
#define L2CAP_SOCKET_CHECKED
#include <bluetooth.h>
#include "hccontrol.h"
#include "att.h"
#include "gap.h"
#include "ng_l2cap_smp.h"
#include <getopt.h>

int timeout = 30;

int le_scan_result(int s)
{
	unsigned char buffer[512];
	ng_hci_event_pkt_t	*e = (ng_hci_event_pkt_t *) buffer;
	int i,j,k,l;
	int n;
	int err;
	int numrecord; 
	int sig_str;

	printf("START SCANNING\n");
	n = sizeof(buffer);
	if ((err =hci_recv(s, (char *)buffer, &n)) == ERROR){
	  printf("%d %d %s \n", err, n, strerror(errno));
		return (ERROR);
	}
	printf("HOGEHOGE\n");

	if (n < sizeof(*e)) {
		printf("SIZE%d\n", n);
		errno = EMSGSIZE;
		return (ERROR);
	}

	if (e->type != NG_HCI_EVENT_PKT) {
		printf("Event%d\n", e->type);
		errno = EIO;
		return (ERROR);
	}
	
	printf("SCAN_RESULT %x %x\n", e->event, e->length);
	printf("Subevent  %d\n", buffer[3]);
	numrecord = buffer[4];
	printf("NumRecord %d\n", numrecord);
	j = 5;
	for(i=0; i < numrecord; i++){
	  int length_data;
	  printf("Eventtype %d\n", buffer[j]);
	  j++;
	  printf("AddrType %d\n", buffer[j]);
	  j++;
	  printf("Addr:[%02x:%02x:%02x:%02x:%02x:%02x]\n",
		 buffer[j+5],buffer[j+4],buffer[j+3],
		 buffer[j+2],buffer[j+1],buffer[j]);
	  j+=6;
	  length_data=buffer[j];
	  printf("length_data %d\n", length_data);
	  j++;
	  printf("DATA:");
	  l=0;
	  for(k=0; k<length_data;k++){
		  if(l==0){
			  printf("\n");
			  l = buffer[j];
		  }else{
			  l--;
		  }
		  printf("%02x ", buffer[j]);
		  j++;
	  }
	  sig_str = ((char*)buffer)[j];
	  printf("\n");

	  printf("RSSI: %x (%d db)\n", buffer[j], sig_str);
	}
	return 0;
	
}
int le_set_scan_param(int s, int type, int  interval,  int window, int adrtype,int  policy)
{
	ng_hci_le_set_scan_parameters_cp cp;
	ng_hci_le_set_scan_parameters_rp rp;
	int e,n;
	printf("SCANTYPE%d INTERVAL%d ADDRTYPE%d WINDOW%d POLICY%d\n",
	       type, interval, adrtype,window,policy);
	cp.le_scan_type = type;
	cp.le_scan_interval = interval;
	cp.own_address_type = adrtype;
	cp.le_scan_window = window;
	cp.scanning_filter_policy = policy;
	n = sizeof(rp);
	e = hci_request(s, NG_HCI_OPCODE(NG_HCI_OGF_LE,
					 NG_HCI_OCF_LE_SET_SCAN_PARAMETERS), 
			(void *)&cp, sizeof(cp), (void *)&rp, &n);
			
	printf("SCAN_PARAM %d %d %d\n", e, rp.status, n);
	return 0;
	
}

int le_set_scan_enable(int s, int enable)
{
	ng_hci_le_set_scan_enable_cp cp;
	ng_hci_le_set_scan_enable_rp rp;
	int e,n;

	n = sizeof(rp);
	cp.le_scan_enable = enable;
	cp.filter_duplicates = 0;
	e = hci_request(s, NG_HCI_OPCODE(NG_HCI_OGF_LE,
					 NG_HCI_OCF_LE_SET_SCAN_ENABLE), 
			(void *)&cp, sizeof(cp), (void *)&rp, &n);
			
	printf("SCAN ENABLE%d %d %d\n", e, rp.status, n);
	return 0;
	
}
int le_set_scan_response(int s, int len, char *scan_data)
{
	ng_hci_le_set_scan_response_data_cp cp;
	ng_hci_le_set_scan_response_data_rp rp;
	int n,e;

	if(len > NG_HCI_ADVERTISING_DATA_SIZE){
		printf("ERROR\n");
		return 1;
	}
	cp.scan_response_data_length = len;
	memcpy(cp.scan_response_data, scan_data, len);
	n = sizeof(rp);
	e = hci_request(s, NG_HCI_OPCODE(NG_HCI_OGF_LE,
					 NG_HCI_OCF_LE_SET_SCAN_RESPONSE_DATA), 
			(void *)&cp, sizeof(cp), (void *)&rp, &n);
			
	printf("SEt SCAN RESPONSE %d %d %d\n", e, rp.status, n);
	
	return 0;
}
int le_read_local_supported_features(int s)
{
	ng_hci_le_read_local_supported_features_rp rp;
	int e;
	int n = sizeof(rp);
	e = hci_simple_request(s,
			       NG_HCI_OPCODE(NG_HCI_OGF_LE,
					     NG_HCI_OCF_LE_READ_LOCAL_SUPPORTED_FEATURES), 
			       (void *)&rp, &n);
	printf("LOCAL SUPPOREDED:%d %d %lu\n", e, rp.status, rp.le_features);

	return 0;

}
int le_read_supported_states(int s)
{
	ng_hci_le_read_supported_states_rp rp;
	int e;
	int n = sizeof(rp);
	e = hci_simple_request(s,
			       NG_HCI_OPCODE(NG_HCI_OGF_LE,
<<<<<<< HEAD
					     NG_HCI_OCF_LE_READ_SUPPORTED_STATES),
=======
					     NG_HCI_OCF_LE_READ_SUPPORTED_STATES), 
>>>>>>> bdce79ed
			       (void *)&rp, &n);
	printf("LE_STATUS:%d %d %lx\n", e, rp.status, rp.le_states);

	return 0;

}

int read_le_buffer_size(int s)
{
	ng_hci_le_read_buffer_size_rp rp;
	int e;
	int n = sizeof(rp);
	e = hci_simple_request(s,
			       NG_HCI_OPCODE(NG_HCI_OGF_LE,
					     NG_HCI_OCF_LE_READ_BUFFER_SIZE), 
			       (void *)&rp, &n);
	printf("READ_LE_BUFFER_SIZE %d %d %d %d\n", e, rp.status, rp.hc_le_data_packet_length, 
	       rp.hc_total_num_le_data_packets);
	if(rp.status == 0 && rp.hc_le_data_packet_length==0){
		ng_hci_read_buffer_size_rp brp;
		n = sizeof(brp);
		e = hci_simple_request(s,
				       NG_HCI_OPCODE(NG_HCI_OGF_INFO,
						     NG_HCI_OCF_READ_BUFFER_SIZE), 
				       (void *)&brp, &n);
		printf("READ BUFFER SIZE %d %d %d %d %d %d \n", e, brp.status,
		       brp.max_acl_size,
		       brp.max_sco_size,
		       brp.num_acl_pkt,
		       brp.num_sco_pkt);
		
	}
	return 0;
}

int set_le_event_mask(int s, uint64_t mask)
{
	ng_hci_le_set_event_mask_cp semc;
	ng_hci_le_set_event_mask_rp rp;  
	int i, n ,e;
	
	
	n = sizeof(rp);
	
	for(i=0; i< NG_HCI_LE_EVENT_MASK_SIZE;i++){
		semc.event_mask[i] = mask&0xff;
		mask>>= 8;
	}
	e = hci_request(s, NG_HCI_OPCODE(NG_HCI_OGF_LE, NG_HCI_OCF_LE_SET_EVENT_MASK), (void *)&semc, sizeof(semc), (void *)&rp, &n);
	
	printf("LE_EVENT_MASK %d %d\n",e, rp.status);
	return 0;
}


int set_event_mask(int s, uint64_t mask)
{
	ng_hci_set_event_mask_cp semc;
	ng_hci_set_event_mask_rp rp;  
	int i,n,e;
	
	n = sizeof(rp);
	
	for(i=0; i< NG_HCI_EVENT_MASK_SIZE;i++){
		semc.event_mask[i] = mask&0xff;
		mask>>= 8;
	}
	e = hci_request(s, NG_HCI_OPCODE(NG_HCI_OGF_HC_BASEBAND, NG_HCI_OCF_SET_EVENT_MASK), (void *)&semc, sizeof(semc), (void *)&rp, &n);
	
	printf("SET EVENT MASK%d %d\n",e, rp.status);
	return 0;
}
int open_socket(char *node)
{
	struct sockaddr_hci                      addr;  
	int s;
        struct ng_btsocket_hci_raw_filter flt;
	socklen_t slen;
	
	s = socket(PF_BLUETOOTH, SOCK_RAW, BLUETOOTH_PROTO_HCI);  

	if( s < 0)
		err(2, "Could not create socket");
	memset(&addr, 0, sizeof(addr));
	addr.hci_len = sizeof(addr);
	addr.hci_family = AF_BLUETOOTH;
	
	strncpy(addr.hci_node, node, sizeof(addr.hci_node));
	if (bind(s, (struct sockaddr *) &addr, sizeof(addr)) < 0)
		err(2, "Could not bind socket, node=%s", node);
	if (connect(s, (struct sockaddr *) &addr, sizeof(addr)) < 0)
		err(3, "Could not connect socket, node=%s", node);

	slen = sizeof(flt);
        if (getsockopt(s, SOL_HCI_RAW, SO_HCI_RAW_FILTER,  &flt, &slen) < 0) {
                perror("Can't set HCI filter");
                exit(1);
        }

	bit_set(flt.event_mask, NG_HCI_EVENT_LE -1);
        if (setsockopt(s, SOL_HCI_RAW, SO_HCI_RAW_FILTER,  &flt, sizeof(flt)) < 0) {
                perror("Can't set HCI filter");
                exit(1);
        }

	return s;
}
static int mtu = 40;
int num_handle = 0;
static unsigned char sentcmd[12];
int le_att_write(int s, unsigned char *buf, size_t siz)
{
	memcpy(sentcmd, buf, sizeof(sentcmd));
	return write(s, buf, siz);
}
int le_att_read(int s,unsigned char *buf,size_t buflen)
{
  int i;
  int len;
  int ret = 0;
  uint16_t handle,chandle;
  
  for(;;){
	  if((len = read(s, buf, buflen)) <=0 ){
		  return -1;
	  }
	  ret = len;

	  switch(buf[0]){
	  case ATT_OP_ERR:
		  if(buf[1] != sentcmd[0]){
			  printf("ERROR not match\n");
		  }
		  printf("OP %x: Handle %04x CODE %x\n",
			buf[1], buf[2]|(buf[3]<<8), buf[4]);
		  ret = -1;
		  goto end;
	  case ATT_OP_READ_RES:
		  for(i=1; i < len;i++){
			  printf("%02x ", buf[i]);
		  }
		  printf("\n");
		  if(sentcmd[0] != ATT_OP_READ_REQ){
			  printf("SPRIOUS READ\n");
			  ret = -1;
		  }		  
		  goto end;
	  case ATT_OP_FIND_INFO_RES:
		  if(sentcmd[0] != ATT_OP_FIND_INFO_REQ){
			  printf("SPRIOUS FINDRES\n");
			  ret = -1;
		  }
		  goto end;
	  case ATT_OP_MTU_RES:
		  if(sentcmd[0] != ATT_OP_MTU_REQ){
			  printf("SPRIOUS MTU\n");
			  ret = -1;
		  }
		  mtu = buf[1]|(buf[2]<<8);
		  goto end;
	  case ATT_OP_READ_BLOB_RES:
		  for(i=1; i < len;i++){
			  printf("%02x ", buf[i]);
		  }
		  printf("\n");
		  if(sentcmd[0] != ATT_OP_READ_BLOB_REQ){
			  printf("SPRIOUS BLOBRES\n");
			  ret = -1;
		  }
		  printf("READ_BLOB\n");
		  goto end;
	  case ATT_OP_NOTIFY:
		  printf("NOTIFY\n");
		  for(i=1; i < len;i++){
			  printf("%02x ", buf[i]);
		  }
		  printf("\n");
		  break;
	  case ATT_OP_INDICATE:
		  printf("INDICATE\n");
		  break;

	  case ATT_OP_FIND_INFO_REQ:
		  printf("FIND_INFO\n");
		  break;
	  case ATT_OP_FIND_TYPE_REQ:
		  printf("FIND_TYPE\n");
		  for(i=1; i < len;i++){
			  printf("%02x ", buf[i]);
		  }
		  printf("\n");
		  break;
	  default:
		  printf("UNKNOWN\n");
		  for(i=0; i < len;i++){
			  printf("%02x ", buf[i]);
		  }
		  printf("\n");
		  ret = -1;
		  goto end;
	  }
  }
end:
  return ret;
}

int le_l2connect(bdaddr_t *bd,int hci, int securecon)
{
	struct sockaddr_l2cap l2c;
	int s;
	unsigned char buf[40];
	ssize_t len;
	int i;
	uint16_t buid,handle = 1;
	uint16_t conhandle = 0;
	int count;
	uint16_t enc;

	s = socket(PF_BLUETOOTH, SOCK_SEQPACKET,
		   BLUETOOTH_PROTO_L2CAP);  
	l2c.l2cap_len = sizeof(l2c);
	l2c.l2cap_family = AF_BLUETOOTH;
	l2c.l2cap_psm = 0;
	l2c.l2cap_cid = NG_L2CAP_ATT_CID;
	l2c.l2cap_bdaddr_type = BDADDR_LE_PUBLIC;
	bcopy(bd, &l2c.l2cap_bdaddr, sizeof(*bd));
	printf("CONNECT\n");
	enc = 1;

	if(securecon){
		if(setsockopt(s, SOL_L2CAP, SO_L2CAP_ENCRYPTED, &enc, sizeof(enc))<0){
			err(2, "SETSOCKOPT FAILED");
		}
	}

	if(connect(s, (struct sockaddr *) &l2c, sizeof(l2c))!= 0){
		perror("connect");
	}
	printf("CONNECTOK\n");	

	buf[0]=ATT_OP_MTU_REQ;
	buf[1]=mtu&0xff;
	buf[2]=mtu>>8;
	le_att_write(s,buf,3);
	le_att_read(s,buf,sizeof(buf));
	printf("MTU %d\n", mtu);
	for(;;){
		printf("FIND_INFO\n");
		buf[0] = ATT_OP_FIND_INFO_REQ;
		buf[1] = handle &0xff;
		buf[2] = handle >>8;
		buf[3] = 0xff;
		buf[4] = 0xff;
		le_att_write(s,buf,5);
		if((len = le_att_read(s, buf,sizeof(buf)))<0){
			break;
		}
		if(buf[1] == 1){
			printf("UIDS:");
			for(i=2; i < len;i+= 4){
				handle = buf[i+1]<<8|buf[i];
				buid = buf[i+3]<<8|buf[i+2];
				printf("%04x:%04x ", handle, buid);
				num_handle++;	  
				hent = realloc(hent,
					       sizeof(struct handle_entry)
					       *num_handle);
				hent[num_handle-1].handle = handle;
				hent[num_handle-1].uuid16 = buid;
				hent[num_handle-1].permission = 0;
			}
		}else if(buf[1] == 2){
			printf("%04x:UUID128\n", handle);
			for(i=2; i < len; i++){
				printf("%02x ", buf[i]);
			}
			
		}
		printf("\n");
		handle++;
	}
	gap_probe(s,hent, num_handle);

	return 0;
}
static int smp_e(const unsigned char *k,const unsigned char *data, unsigned char *out)
{
	AES_KEY key;
	AES_set_encrypt_key(k, 128, &key);
	AES_ecb_encrypt(data, out, &key, AES_ENCRYPT);
	return 0;
}
static int smp_s1(const uint8_t *k, uint8_t *r1, uint8_t *r2, uint8_t *out)
{
	uint8_t r[16];
	int i;
	bcopy(r1+8, r, 8);
	bcopy(r2+8, r+8, 8);
	return smp_e(k, r, out);
}
static int smp_c1(uint8_t *k, uint8_t *r, uint8_t *preq,
		  uint8_t *pres, uint8_t iat, bdaddr_t *ia,
		  uint8_t rat, bdaddr_t *ra)
{
	uint8_t p1[16];
	uint8_t p2[16];
	uint8_t tmp[16];
	int i;
	for(i = 0; i< 7; i++){
		p1[i+7] = preq[6-i];
		p1[i] = pres[6-i];
	}
	p1[14] = rat;
	p1[15] = iat;
	bzero(p2, sizeof(p2));
	for(i = 0; i< 6; i++){
		p2[i+4] = ia->b[5-i];
		p2[i+10] = ra->b[5-i];
	}
	printf("P1 ");
	for(i=0; i<16; i++){
	  printf("%02x ",p1[i]);
	}
	printf("\nP2 ");
	for(i=0; i<16; i++){
	  printf("%02x ",p2[i]);
	}
	printf("\n");
	for(i = 0; i < 16; i++){
		r[i] = r[i]^p1[i];
	}
	
	smp_e(k, r, tmp);
	for(i = 0; i < 16; i++){
		tmp[i] = tmp[i]^p2[i];
	}
	smp_e(k, tmp, r);
	
	return 0;
}
int smp_c1_unittest()
{
  int i;
  uint8_t tpq[7] = {0x01, 0x01, 0x00, 0x00, 0x10, 0x07, 0x07};
  
  uint8_t tps[7] = {0x02, 0x03, 0x00, 0x00, 0x08, 0x00, 0x05};
  bdaddr_t bdi = {.b = {0xa6, 0xa5, 0xa4, 0xa3, 0xa2, 0xa1}};
  bdaddr_t bdr = {.b = {0xb6, 0xb5, 0xb4, 0xb3, 0xb2, 0xb1}};
  uint8_t rav[16] = {0x57, 0x83, 0xd5, 0x21, 0x56, 0xad, 0x6f,0x0e, 0x63, 0x88, 0x27, 0x4e, 0xc6, 0x70, 0x2e, 0xe0};
  uint8_t k[16];
  bzero(k, sizeof(k));
  smp_c1(k, rav, tpq, tps, 1, &bdi, 0, &bdr);
  for(i = 0 ;i < sizeof(rav); i++){
    printf("%02x ", rav[i]);		  
  }
  printf("\n");
  return 0;
}
void inline swap128(uint8_t *src, uint8_t *dst)
{
	int i;
	for(i=0;i < 16; i++){
		dst[i] = src[15-i];
	}
}

int le_connect_result(s)
{
	char buffer[512];
	ng_hci_event_pkt_t *e;
	ng_hci_le_ep *lep;
	ng_hci_le_connection_complete_ep *cep;
	int n;
	char addrstring[50];
	int err;

	e = (ng_hci_event_pkt_t *)buffer;
	lep = (ng_hci_le_ep *)(((char *)e)+(sizeof(*e)));
	cep = (ng_hci_le_connection_complete_ep *)(((char *)lep)+(sizeof(*lep)));
	n = sizeof(buffer);
	if((err = hci_recv(s, buffer, &n))==ERROR){
		printf("RECV Error\n");
		return 0;
	}
	if(n < sizeof(*e)){
		errno = EMSGSIZE;
		return 0;
	}
	if(e->type != NG_HCI_EVENT_PKT){
		printf("Event%d\n", e->type);
		errno = EIO;
		return 0;
	}
	printf("%d\n", lep->subevent_code);
	if(lep->subevent_code != NG_HCI_LEEV_CON_COMPL){
		printf("SubEvent%d\n", lep->subevent_code);
		errno = EIO;
		return 0;
	}
	printf("Connection Event:Status%d, handle%d, role%d, address_type:%d\n",
	       cep->status, cep->handle, cep->role, cep->address_type);
	bt_ntoa(&cep->address, addrstring);
	printf("%s %d %d %d %d\n", addrstring, cep->interval, cep->latency,
	       cep->supervision_timeout, cep->master_clock_accuracy);
	if(cep->status != 0){
		printf("REQUEST ERROR %d\n", cep->status);
		return 0;
	}

	return cep->handle;
}

int le_smpconnect(bdaddr_t *bd,int hci)
{
	struct sockaddr_l2cap l2c;
	int s;
	unsigned char buf[40];
	ssize_t len;
	int i;
	int count;
	int handle = 0;
	ng_l2cap_smp_pairinfo preq, pres;
	fd_set rfds,wfds;
	uint8_t k[16];
	int conok = 0;
	struct sockaddr_l2cap myname;

	s = socket(PF_BLUETOOTH, SOCK_SEQPACKET|SOCK_NONBLOCK,
		   BLUETOOTH_PROTO_L2CAP);

	l2c.l2cap_len = sizeof(l2c);
	l2c.l2cap_family = AF_BLUETOOTH;
	l2c.l2cap_psm = 0;
	l2c.l2cap_cid = NG_L2CAP_SMP_CID;
	l2c.l2cap_bdaddr_type = BDADDR_LE_PUBLIC;
	bcopy(bd, &l2c.l2cap_bdaddr, sizeof(*bd));
	printf("CONNECT\n");
	if(connect(s, (struct sockaddr *) &l2c, sizeof(l2c)) == 0){
	  
		printf("CONNECTOK\n");		
	}else{
	  perror("connect");
	}
#if 1
	do{
	  handle = le_connect_result(hci);
	}while(handle==0);
#endif

	printf("handle%x\n", handle);
	{
	  int fl;
	  fl = fcntl(s, F_GETFL, 0);
	  fcntl(s, F_SETFL, fl&~O_NONBLOCK);
	}
		
	printf("HOGEHOGE\n");
	{
	  preq.code = NG_L2CAP_SMP_PAIRREQ;
	  preq.iocap = 4;
	  preq.oobflag = 0;
	  preq.authreq = 1;
	  preq.maxkeysize = 16;
	  preq.ikeydist = 1;
	  preq.rkeydist = 1;
	  write(s,&preq, sizeof(preq));
	  printf("A\n");
	  do {
	    int len;
	    printf("B\n");
	    len = read(s, &pres, sizeof(pres));
	    printf("%d, pi.code %d\n",len, pres.code);
	    
	  }while(pres.code != NG_L2CAP_SMP_PAIRRES);
	  printf("C\n");
	  printf("%d %d %d %d %d %d %d(%ld)\n", pres.code,pres.iocap ,
		 pres.oobflag, pres.authreq,
		 pres.maxkeysize, pres.ikeydist, pres.rkeydist, sizeof(pres));
	}
	{
		socklen_t siz = sizeof(myname);
		char bdastr[40];
		if(getsockname(s, (struct sockaddr *)&myname,&siz)!=0){
			perror("getsockname");
		}
		printf("%d\n", myname.l2cap_bdaddr_type);
		printf("%s\n", bt_ntoa(&myname.l2cap_bdaddr, NULL));
	}
	{
		ng_l2cap_smp_keyinfo mrand,mconfirm,srand,sconfirm;
		ng_l2cap_smp_reqres failed;
		int res;
		uint8_t rval[16];
		int ng = 0;
		bzero(k, sizeof(k));
		arc4random_buf(rval, sizeof(rval));
		swap128(rval, mrand.body);
		mconfirm.code = NG_L2CAP_SMP_PAIRCONF;
		mrand.code = NG_L2CAP_SMP_PAIRRAND;		
		smp_c1(k, rval, (uint8_t *)&preq, (uint8_t *)&pres,
		       (myname.l2cap_bdaddr_type == BDADDR_LE_RANDOM)? 1:0,
		       &myname.l2cap_bdaddr,  0, bd);
		swap128(rval, mconfirm.body);
		write(s, &mconfirm, sizeof(mconfirm));
	       
		res = read(s, &sconfirm, sizeof(sconfirm));
		printf("%d\n", res);
		if(sconfirm.code != NG_L2CAP_SMP_PAIRCONF){
			printf("sconfirm.code %d\n", sconfirm.code);
		}
		write(s, &mrand, sizeof(mrand));
		res = read(s, &srand, sizeof(srand));
		printf("%d\n", res);		
		if(srand.code != NG_L2CAP_SMP_PAIRRAND){
			printf("srand.code %d\n", srand.code);
			ng = 1;
			goto fail;
		}
		swap128(srand.body, rval);
		smp_c1(k, rval, (uint8_t *)&preq, (uint8_t *)&pres,
		       (myname.l2cap_bdaddr_type == BDADDR_LE_RANDOM)? 1:0,
		       &myname.l2cap_bdaddr,  0, bd);
		for(i =0; i< 16; i++){
			printf("%x:%x,", rval[i], sconfirm.body[15-i]);
			if(rval[i] != sconfirm.body[15-i]){
				ng = 1;
				goto fail;
			}
		}
		

		{
			uint8_t mr[16], sr[16],stk[16];
			ng_hci_le_start_encryption_cp cp;
			ng_hci_status_rp rp;
			uint8_t buf[128];
			ng_hci_event_pkt_t *ep;
			ng_hci_encryption_change_ep *eep;
			int n;
			swap128(mrand.body, mr);
			swap128(srand.body, sr);
			smp_s1(k, sr, mr, stk);
			swap128(stk, cp.long_term_key);
#if 1
			cp.connection_handle = handle;
			cp.random_number = 0;
			cp.encrypted_diversifier = 0;
			n = sizeof(cp);
			hci_request(hci, NG_HCI_OPCODE(NG_HCI_OGF_LE
				     ,NG_HCI_OCF_LE_START_ENCRYPTION),
				    (char *)&cp, sizeof(cp), (char *)&rp, &n);
#endif
			printf("LE_ENC OK\n");
			{
				ng_l2cap_smp_keyinfo ki;
				ng_l2cap_smp_masterinfo mi;
				ng_hci_le_start_encryption_cp cp;
				ng_hci_status_rp rp;
				
				uint8_t pkt[30];
				int encok=0, mok=0;
				
				while(encok==0||mok==0){
					read(s, pkt, sizeof(pkt));
					printf("%d\n", pkt[0]);
					switch(pkt[0]){
					case NG_L2CAP_SMP_MASTERINFO:
						mok=1;
						bcopy(pkt, &mi,sizeof(mi));
						break;
					case NG_L2CAP_SMP_ENCINFO:
						encok=1;
						bcopy(pkt,&ki, sizeof(ki));
						break;
						
					}
					printf("%d %d\n", encok, mok);
				}
				printf("EDIV:%x \nRAND",mi.ediv);
				cp.encrypted_diversifier = mi.ediv;
				cp.random_number = 0;
				for(i = 0; i < 8 ; i++){
					printf("%02x ", mi.rand[i]);
					cp.random_number
						|= (((uint64_t)mi.rand[i])<<(i*8));
				}

				printf("\nKEY");
				for(i = 0 ; i < 16; i++){
					printf("%02x ", ki.body[i]);
					cp.long_term_key[i] = ki.body[i];
				}
				printf("\n");
				arc4random_buf(ki.body, sizeof(ki.body));
				ki.code = NG_L2CAP_SMP_ENCINFO;
				write(s, &ki, sizeof(ki));
				mi.ediv = arc4random()&0xffff;
				arc4random_buf(&mi.rand, sizeof(mi.rand));
				mi.code = NG_L2CAP_SMP_MASTERINFO;
				write(s, &mi, sizeof(mi));
				sleep(4);
				cp.connection_handle = handle;


				n = sizeof(cp);
				hci_request(hci, NG_HCI_OPCODE(NG_HCI_OGF_LE
							       ,NG_HCI_OCF_LE_START_ENCRYPTION),
					    (char *)&cp, sizeof(cp), (char *)&rp, &n);
				sleep(30);
				
			}
			
				
		}

	fail:
		if(ng){
			failed.code = NG_L2CAP_SMP_PAIRFAIL;
			failed.reqres = 4;
			write(s, &failed, sizeof(failed));
		}
	}
	return 0;
}

int le_connect(int s, bdaddr_t *bd)
{
	ng_hci_le_create_connection_cp cp;
	ng_hci_status_rp rp;  
	int n,n2;
	
	n = sizeof(cp);
	n2 = sizeof(rp);

	memcpy(&cp.peer_addr, bd, sizeof(*bd));
	printf("%x %x %x %x %x %x \n", cp.peer_addr.b[0],
	       cp.peer_addr.b[1],
	       cp.peer_addr.b[2],
	       cp.peer_addr.b[3],
	       cp.peer_addr.b[4],	       
	       cp.peer_addr.b[5]);

	printf("%x %x %x %x %x %x \n", bd->b[0],
	       bd->b[1],
	       bd->b[2],
	       bd->b[3],
	       bd->b[4],	       
	       bd->b[5]);
	cp.peer_addr_type = 0; 
	cp.own_address_type = 0; 
	cp.scan_interval = htobs(0x4);
	cp.scan_window = htobs(0x04);
	cp.filter_policy = 0;
	cp.conn_interval_min = htobs(0x0f); 
	cp.conn_interval_max = htobs(0x0f); //4sec.
	cp.conn_latency = htobs(0);
	cp.supervision_timeout = htobs(0xc80);
	cp.min_ce_length = htobs(1);
	cp.max_ce_length = htobs(1);
	
	hci_request(s, NG_HCI_OPCODE(NG_HCI_OGF_LE,
				    NG_HCI_OCF_LE_CREATE_CONNECTION),
		    (const char *)&cp, n, (char *)&rp, &n2);
	printf("STATUS:%d\n", rp.status);

	return rp.status;


	
}

<<<<<<< HEAD
int le_connect_result(s)
{
	char buffer[512];
	ng_hci_event_pkt_t *e;
	ng_hci_le_ep *lep;
	ng_hci_le_connection_complete_ep *cep;
	int n;
	char addrstring[50];
	int err;

	e = (ng_hci_event_pkt_t *)buffer;
	lep = (ng_hci_le_ep *)(((char *)e)+(sizeof(*e)));
	cep = (ng_hci_le_connection_complete_ep *)(((char *)lep)+(sizeof(*lep)));
	n = sizeof(buffer);
	if((err = hci_recv(s, buffer, &n))==ERROR){
		printf("RECV Error\n");
		return 0;
	}
	if(n < sizeof(*e)){
		errno = EMSGSIZE;
		return 0;
	}
	if(e->type != NG_HCI_EVENT_PKT){
		printf("Event%d\n", e->type);
		errno = EIO;
		return 0;
	}
	printf("%d\n", lep->subevent_code);
	if(lep->subevent_code != NG_HCI_LEEV_CON_COMPL){
		printf("SubEvent%d\n", lep->subevent_code);
		errno = EIO;
		return 0;
	}
	printf("Connection Event:Status%d, handle%d, role%d, address_type:%d\n",
	       cep->status, cep->handle, cep->role, cep->address_type);
	bt_ntoa(&cep->address, addrstring);
	printf("%s %d %d %d %d\n", addrstring, cep->interval, cep->latency,
	       cep->supervision_timeout, cep->master_clock_accuracy);
	if(cep->status != 0){
		printf("REQUEST ERROR %d\n", cep->status);
		return 0;
	}

	return cep->handle;
}
=======
>>>>>>> bdce79ed
int request_disconnect(int s, int handle, int reason)
{
	ng_hci_discon_cp cp;
	ng_hci_status_rp ep;
	int n;
	cp.con_handle = handle;
	cp.reason = reason;
	n = sizeof(ep);
	hci_request(s, NG_HCI_OPCODE(NG_HCI_OGF_LINK_CONTROL,NG_HCI_OCF_DISCON),
		    (char *)&cp, sizeof(cp), (char *)&ep, &n);
	printf("DISCONNECT:%d\n", ep.status);
	return ep.status;
}

int main(int argc, char *argv[])
{

	ng_hci_le_set_event_mask_cp lemc;
	char buf[NG_HCI_ADVERTISING_DATA_SIZE];
	char hname[NG_HCI_ADVERTISING_DATA_SIZE-10];
	int s;
	int ch;
	char *node="ubt0hci";
	int len,addr_valid = 0;
	bdaddr_t bd;
	int sflag = 0;
	int res = -1,handle = -1;
	while((ch = getopt(argc, argv, "s") )!= -1){
		switch(ch){
		case 's':
			sflag = 1;
			break;
		default:
			fprintf(stderr, "Usage: %s [-s] bdaddr\n", argv[0]);
			exit(-1);
			break;
		}
	}
	argc -= optind;
	argv += optind;
	if(argc>0){
	  addr_valid = bt_aton(argv[0],&bd);
	}
	s = open_socket("ubt0hci");
	
	set_event_mask(s,0x20001fffffffffff);
	set_le_event_mask(s, 0x1f);
	read_le_buffer_size(s);
	le_read_local_supported_features(s);
	le_set_scan_param(s, 0, 0x12, 0x12, 0, 0);
	buf[0] = 2;
	buf[1] = 1;
	buf[2] = 0;
	buf[3] = 8;
	
	gethostname(hname, sizeof(hname));
	len = strlen(hname);
#if 1
	memcpy(&buf[5], hname, len);
	buf[4] = len - 1;
	le_set_scan_response(s, sizeof(buf), buf);
	le_read_supported_states(s);
	le_set_scan_enable(s,1);
	le_scan_result(s);
	le_set_scan_enable(s,0);
#endif
	if(addr_valid){
#if 0
	  res = 1;
	  res = le_connect(s, &bd);
	  if(res == 0){
		  handle = le_connect_result(s);
	  }else{
		  printf("CONNECT FAILED\n");
		  return -1;
	  }
	  printf("Handle %x\n", handle);
#endif
	  le_l2connect(&bd, s, sflag);
	  //le_smpconnect(&bd, s);
	  
	}
	
	return 0;
}
	<|MERGE_RESOLUTION|>--- conflicted
+++ resolved
@@ -205,11 +205,8 @@
 	int n = sizeof(rp);
 	e = hci_simple_request(s,
 			       NG_HCI_OPCODE(NG_HCI_OGF_LE,
-<<<<<<< HEAD
-					     NG_HCI_OCF_LE_READ_SUPPORTED_STATES),
-=======
 					     NG_HCI_OCF_LE_READ_SUPPORTED_STATES), 
->>>>>>> bdce79ed
+
 			       (void *)&rp, &n);
 	printf("LE_STATUS:%d %d %lx\n", e, rp.status, rp.le_states);
 
@@ -881,54 +878,6 @@
 	
 }
 
-<<<<<<< HEAD
-int le_connect_result(s)
-{
-	char buffer[512];
-	ng_hci_event_pkt_t *e;
-	ng_hci_le_ep *lep;
-	ng_hci_le_connection_complete_ep *cep;
-	int n;
-	char addrstring[50];
-	int err;
-
-	e = (ng_hci_event_pkt_t *)buffer;
-	lep = (ng_hci_le_ep *)(((char *)e)+(sizeof(*e)));
-	cep = (ng_hci_le_connection_complete_ep *)(((char *)lep)+(sizeof(*lep)));
-	n = sizeof(buffer);
-	if((err = hci_recv(s, buffer, &n))==ERROR){
-		printf("RECV Error\n");
-		return 0;
-	}
-	if(n < sizeof(*e)){
-		errno = EMSGSIZE;
-		return 0;
-	}
-	if(e->type != NG_HCI_EVENT_PKT){
-		printf("Event%d\n", e->type);
-		errno = EIO;
-		return 0;
-	}
-	printf("%d\n", lep->subevent_code);
-	if(lep->subevent_code != NG_HCI_LEEV_CON_COMPL){
-		printf("SubEvent%d\n", lep->subevent_code);
-		errno = EIO;
-		return 0;
-	}
-	printf("Connection Event:Status%d, handle%d, role%d, address_type:%d\n",
-	       cep->status, cep->handle, cep->role, cep->address_type);
-	bt_ntoa(&cep->address, addrstring);
-	printf("%s %d %d %d %d\n", addrstring, cep->interval, cep->latency,
-	       cep->supervision_timeout, cep->master_clock_accuracy);
-	if(cep->status != 0){
-		printf("REQUEST ERROR %d\n", cep->status);
-		return 0;
-	}
-
-	return cep->handle;
-}
-=======
->>>>>>> bdce79ed
 int request_disconnect(int s, int handle, int reason)
 {
 	ng_hci_discon_cp cp;
